--- conflicted
+++ resolved
@@ -39,8 +39,7 @@
               </span>
 
               <ng-container [ngSwitch]="!!idn.parent">
-                <ng-container *ngSwitchCase="true"><span class="account-name">{{ idn.displayParent }}</span>
-                </ng-container>
+                <ng-container *ngSwitchCase="true"><span class="account-name">{{ idn.displayParent }}</span></ng-container>
                 <ng-container *ngSwitchDefault><span class="account-name">{{ idn.display }}</span></ng-container>
               </ng-container>
               <ng-container *ngIf="idn.displayParent && idn.display"> / {{ idn.display }}</ng-container>
@@ -61,8 +60,7 @@
           <tr *ngIf="pai.tagType">
             <td class="detail-table--label-cell">Type</td>
             <td>
-              <i class="fas fa-exclamation-triangle" *ngIf="pai.riskLevel && pai.riskLevel > 0"
-                 title="{{pai.riskLevelVerbose}}"></i>
+              <i class="fas fa-exclamation-triangle" *ngIf="pai.riskLevel && pai.riskLevel > 0" title="{{pai.riskLevelVerbose}}"></i>
               {{ pai.tagType }} <span *ngIf="pai.tagSubType">({{pai.tagSubType}})</span>
             </td>
           </tr>
@@ -260,8 +258,7 @@
             <div mat-subheader>Parent</div>
             <mat-list-item>
               <div mat-line>
-                <account-id [address]="$any(dai.identity.parent)" [iconTheme]="props.iconTheme" [iconSize]="24"
-                            [ss58Prefix]="props.ss58Format"></account-id>
+                <account-id [address]="$any(dai.identity.parent)" [iconTheme]="props.iconTheme" [iconSize]="24" [ss58Prefix]="props.ss58Format"></account-id>
               </div>
             </mat-list-item>
           </mat-list>
@@ -275,8 +272,7 @@
                 <div mat-subheader *ngIf="subsMap.length">Subs</div>
                 <mat-list-item *ngFor="let sub of (subsMap); let i = index">
                   <div mat-line>
-                    <account-id [address]="$any(sub.key)" [iconTheme]="props.iconTheme" [iconSize]="24"
-                                [ss58Prefix]="props.ss58Format"></account-id>
+                    <account-id [address]="$any(sub.key)" [iconTheme]="props.iconTheme" [iconSize]="24" [ss58Prefix]="props.ss58Format"></account-id>
                   </div>
                 </mat-list-item>
               </mat-list>
@@ -295,6 +291,11 @@
   <mat-divider></mat-divider>
 
   <mat-tab-group dynamicHeight animationDuration="0ms">
+
+    <mat-tab label="Historical Balance" *ngIf="accountId">
+      <app-historical-balance [accountId]="accountId | async"></app-historical-balance>
+    </mat-tab>
+
     <mat-tab label="Signed Extrinsics">
 
       <mat-toolbar *ngIf="(id | async) as address">
@@ -315,8 +316,7 @@
         <ng-container matColumnDef="extrinsicID">
           <th mat-header-cell *matHeaderCellDef>Extrinsic ID</th>
           <td mat-cell *matCellDef="let extrinsic">
-            <a
-              [routerLink]="'../../extrinsic/' + extrinsic.blockNumber + '-' + extrinsic.extrinsicIdx">{{extrinsic.blockNumber + '-' + extrinsic.extrinsicIdx}}</a>
+            <a [routerLink]="'../../extrinsic/' + extrinsic.blockNumber + '-' + extrinsic.extrinsicIdx">{{extrinsic.blockNumber + '-' + extrinsic.extrinsicIdx}}</a>
           </td>
         </ng-container>
 
@@ -344,8 +344,7 @@
         <ng-container matColumnDef="details">
           <th mat-header-cell *matHeaderCellDef class="mat-cell--details-link-cell"></th>
           <td mat-cell *matCellDef="let extrinsic">
-            <a [routerLink]="'../../extrinsic/' + extrinsic.blockNumber + '-' + extrinsic.extrinsicIdx"><span
-              class="material-icons">chevron_right</span></a>
+            <a [routerLink]="'../../extrinsic/' + extrinsic.blockNumber + '-' + extrinsic.extrinsicIdx"><span class="material-icons">chevron_right</span></a>
           </td>
         </ng-container>
 
@@ -411,16 +410,14 @@
         <ng-container matColumnDef="value">
           <th mat-header-cell *matHeaderCellDef>Value</th>
           <td mat-cell *matCellDef="let transfer">
-            <balance [tokenDecimals]="props.tokenDecimals" [tokenSymbol]="props.tokenSymbol"
-                     [value]="transfer.value"></balance>
+            {{transfer.value}}
           </td>
         </ng-container>
 
         <ng-container matColumnDef="details">
           <th mat-header-cell *matHeaderCellDef class="mat-cell--details-link-cell"></th>
           <td mat-cell *matCellDef="let transfer">
-            <a [routerLink]="'../../balances/transfer/' + transfer.blockNumber + '-' + transfer.eventIdx"><span
-              class="material-icons">chevron_right</span></a>
+            <a [routerLink]="'../../balances/transfer/' + transfer.blockNumber + '-' + transfer.eventIdx"><span class="material-icons">chevron_right</span></a>
           </td>
         </ng-container>
 
@@ -430,18 +427,14 @@
       </table>
     </mat-tab>
 
-<<<<<<< HEAD
-    <mat-tab label="Historical Balance" *ngIf="accountId">
-      <app-historical-balance [accountId]="accountId | async"></app-historical-balance>
-=======
     <mat-tab label="Staking">
       <ng-container *ngIf="id | async as address">
         <app-account-events [address]="address" [listSize]="listsSize"
                             [eventTypes]="{'Staking': ['Bonded', 'Chilled', 'Kicked', 'Rewarded', 'Slashed', 'Unbonded', 'Withdrawn']}"
                             [columns]="['icon', 'age', 'event', 'amount', 'details']"></app-account-events>
       </ng-container>
->>>>>>> ad8c2bd2
     </mat-tab>
+
   </mat-tab-group>
 
 </ng-container>
