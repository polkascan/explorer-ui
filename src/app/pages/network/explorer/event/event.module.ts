--- conflicted
+++ resolved
@@ -28,13 +28,10 @@
 import { MatSelectModule } from '@angular/material/select';
 import { MatButtonModule } from '@angular/material/button';
 import { MatProgressBarModule } from '@angular/material/progress-bar';
-<<<<<<< HEAD
 import { MatDatepickerModule } from '@angular/material/datepicker';
 import { MatNativeDateModule } from '@angular/material/core';
 import { MatInputModule } from '@angular/material/input';
-=======
 import { MatIconModule } from '@angular/material/icon';
->>>>>>> 28f79849
 
 
 @NgModule({
@@ -42,7 +39,6 @@
     EventListComponent,
     EventDetailComponent
   ],
-<<<<<<< HEAD
     imports: [
         CommonModule,
         EventRoutingModule,
@@ -54,21 +50,9 @@
         MatProgressBarModule,
         MatDatepickerModule,
         MatNativeDateModule,
-        MatInputModule
+        MatInputModule,
+        MatIconModule
     ]
-=======
-  imports: [
-    CommonModule,
-    EventRoutingModule,
-    ReactiveFormsModule,
-    PolkascanCommonModule,
-    MatTableModule,
-    MatSelectModule,
-    MatButtonModule,
-    MatProgressBarModule,
-    MatIconModule
-  ]
->>>>>>> 28f79849
 })
 export class EventModule {
 }