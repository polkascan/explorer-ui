/*
 * Polkascan Explorer UI
 * Copyright (C) 2018-2022 Polkascan Foundation (NL)
 *
 * This program is free software: you can redistribute it and/or modify
 * it under the terms of the GNU General Public License as published by
 * the Free Software Foundation, either version 3 of the License, or
 * (at your option) any later version.
 *
 * This program is distributed in the hope that it will be useful,
 * but WITHOUT ANY WARRANTY; without even the implied warranty of
 * MERCHANTABILITY or FITNESS FOR A PARTICULAR PURPOSE.  See the
 * GNU General Public License for more details.
 *
 * You should have received a copy of the GNU General Public License
 * along with this program.  If not, see <https://www.gnu.org/licenses/>.
 */

import { ChangeDetectionStrategy, ChangeDetectorRef, Component, OnInit } from '@angular/core';
import { PolkadaptService } from '../../../../../services/polkadapt.service';
import { NetworkService } from '../../../../../services/network.service';
import { debounceTime, distinctUntilChanged, filter, first, map, takeUntil } from 'rxjs/operators';
import { FormControl, FormGroup } from '@angular/forms';
import { RuntimeService } from '../../../../../services/runtime/runtime.service';
import { types as pst } from '@polkadapt/polkascan-explorer';
import { PaginatedListComponentBase } from '../../../../../../common/list-base/paginated-list-component-base.directive';
import { ActivatedRoute, Params, Router } from '@angular/router';
import { BehaviorSubject, Subscription } from 'rxjs';


@Component({
  selector: 'app-event-list',
  templateUrl: './event-list.component.html',
  styleUrls: ['./event-list.component.scss'],
  changeDetection: ChangeDetectionStrategy.OnPush
})
export class EventListComponent extends PaginatedListComponentBase<pst.Event> implements OnInit {
  listSize = 100;
  eventFilters = new Map();
  specVersions = new BehaviorSubject<number[]>([]);
  runtimesSubscription: Subscription | null = null;

  palletControl = new FormControl('');
  eventNameControl = new FormControl('');
  specVersionControl = new FormControl<number | ''>('');
  dateRangeBeginControl = new FormControl<Date | ''>('');
  dateRangeEndControl = new FormControl<Date | ''>('');
  blockRangeBeginControl = new FormControl<number | ''>('');
  blockRangeEndControl = new FormControl<number | ''>('');

  filtersFormGroup: FormGroup = new FormGroup({
    pallet: this.palletControl,
    eventName: this.eventNameControl,
    specVersion: this.specVersionControl,
    dateRangeBegin: this.dateRangeBeginControl,
    dateRangeEnd: this.dateRangeEndControl,
    blockRangeBegin: this.blockRangeBeginControl,
    blockRangeEnd: this.blockRangeEndControl
  });

  visibleColumns = ['icon', 'eventID', 'age', 'referencedTransaction', 'pallet', 'events', 'details'];

  constructor(private ns: NetworkService,
              private pa: PolkadaptService,
              private rs: RuntimeService,
              private cd: ChangeDetectorRef,
              private router: Router,
              private route: ActivatedRoute) {
    super(ns);
  }

  ngOnInit(): void {
    this.route.queryParamMap.pipe(
      takeUntil(this.destroyer),
      distinctUntilChanged(),
      map(params => [
        parseInt(params.get('runtime') as string, 10) || '',
        params.get('pallet') as string || '',
        params.get('eventName') as string || '',
        params.get('dateRangeBegin') ? new Date(`${params.get('dateRangeBegin') as string}T00:00`) : '',
        params.get('dateRangeEnd') ? new Date(`${params.get('dateRangeEnd') as string}T00:00`) : '',
        parseInt(params.get('blockRangeBegin') as string, 10) || '',
        parseInt(params.get('blockRangeEnd') as string, 10) || ''
      ] as [number | '', string, string, Date | '', Date | '', number | '', number | ''])
    ).subscribe(([specVersion, pallet, eventName, dateRangeBegin, dateRangeEnd, blockRangeBegin, blockRangeEnd]) => {
      if (pallet !== this.palletControl.value) {
        this.palletControl.setValue(pallet);
      }
      if (eventName !== this.eventNameControl.value) {
        this.eventNameControl.setValue(eventName);
      }
      if (specVersion !== this.specVersionControl.value) {
        this.specVersionControl.setValue(specVersion);
      }
      const oldDateStart = this.dateRangeBeginControl.value;
      if ((dateRangeBegin && dateRangeBegin.getTime() || '') !== (oldDateStart && oldDateStart.getTime() || '')) {
        this.dateRangeBeginControl.setValue(dateRangeBegin);
      }
      const oldDateEnd = this.dateRangeEndControl.value;
      if ((dateRangeEnd && dateRangeEnd.getTime() || '') !== (oldDateEnd && oldDateEnd.getTime() || '')) {
        this.dateRangeEndControl.setValue(dateRangeEnd);
      }
      if (blockRangeBegin !== this.blockRangeBeginControl.value) {
        this.blockRangeBeginControl.setValue(blockRangeBegin);
      }
      if (blockRangeEnd !== this.blockRangeEndControl.value) {
        this.blockRangeEndControl.setValue(blockRangeEnd);
      }
    });

    this.filtersFormGroup.valueChanges
      .pipe(
        debounceTime(100),  // To make sure eventNameControl reset has taken place
        takeUntil(this.destroyer)
      )
      .subscribe((values) => {
        this.items = [];
        this.subscribeNewItem();
        this.getItems();

        const queryParams: Params = {};
        if (values.pallet) {
          queryParams.pallet = values.pallet;
        }
        if (values.eventName) {
          queryParams.eventName = values.eventName;
        }
        if (values.specVersion) {
          queryParams.runtime = values.specVersion;
        }
        if (values.dateRangeBegin) {
          const d = new Date(values.dateRangeBegin.getTime() - values.dateRangeBegin.getTimezoneOffset() * 60000)
          queryParams.dateRangeBegin = d.toISOString().substring(0, 10);
        }
        if (values.dateRangeEnd) {
          const d = new Date(values.dateRangeEnd.getTime() - values.dateRangeEnd.getTimezoneOffset() * 60000)
          queryParams.dateRangeEnd = d.toISOString().substring(0, 10);
        }
        if (values.blockRangeBegin) {
          queryParams.blockRangeBegin = values.blockRangeBegin;
        }
        if (values.blockRangeEnd) {
          queryParams.blockRangeEnd = values.blockRangeEnd;
        }

        this.router.navigate(['.'], {
          relativeTo: this.route,
          queryParams
        });
      });

    this.specVersionControl.valueChanges
      .pipe(
        takeUntil(this.destroyer)
      )
      .subscribe((specVersion) => {
        this.palletControl.reset('', {emitEvent: false});
        this.eventNameControl.reset('', {emitEvent: false});
        this.eventFilters.clear();
        if (this.network) {
          this.loadEventFilters(this.network, specVersion || undefined);
        }
      });

    this.palletControl.valueChanges
      .pipe(
        takeUntil(this.destroyer)
      )
      .subscribe(() => {
        this.eventNameControl.reset('', {emitEvent: false});
      });

    super.ngOnInit();
  }


  ngOnDestroy() {
    if (this.runtimesSubscription) {
      this.runtimesSubscription.unsubscribe();
      this.runtimesSubscription = null;
    }
    super.ngOnDestroy();
  }


  onNetworkChange(network: string, previous: string): void {
    if (previous) {
      this.filtersFormGroup.reset({
        pallet: '',
        eventName: '',
        specVersion: '',
        dateRangeBegin: '',
        dateRangeEnd: '',
        blockRangeBegin: '',
        blockRangeEnd: ''
      }, {emitEvent: false});

      this.router.navigate(['.'], {
        relativeTo: this.route
      });
    }

    this.eventFilters.clear();

    super.onNetworkChange(network);

    if (this.runtimesSubscription) {
      this.runtimesSubscription.unsubscribe();
      this.runtimesSubscription = null;
    }

    if (network && !this.onDestroyCalled) {
      // Load all pallets and calls for current runtime version.
      this.loadEventFilters(network);
      // Load all runtime versions and set the runtime control to the version in the route.
      this.runtimesSubscription = this.rs.getRuntimes(network).pipe(
        takeUntil(this.destroyer)
      ).subscribe(runtimes => {
        this.specVersions.next(runtimes.map(r => r.specVersion));
        const params = this.route.snapshot.queryParamMap;
        const specVersion: number | undefined = parseInt(params.get('runtime') as string, 10) || undefined;
        if (specVersion) {
          // If a runtime was set in the route, update the control.
          this.rs.getRuntime(network, specVersion).pipe(
            takeUntil(this.destroyer),
            first()
          ).subscribe((runtime: pst.Runtime | null) => {
            if (runtime && runtime.specVersion !== this.specVersionControl.value) {
              this.specVersionControl.setValue(runtime.specVersion);
            }
          });
        }
      });
    }
  }


<<<<<<< HEAD
  loadEventFilters(network: string, specVersion?: number): void {
    this.rs.getRuntime(network, specVersion)
      .pipe(
        takeUntil(this.destroyer),
        filter((r) => r !== null),
        first()
      )
      .subscribe(async (runtime): Promise<void> => {
        const pallets = await this.rs.getRuntimePallets(network, (runtime as pst.Runtime).specVersion);
        const events = await this.rs.getRuntimeEvents(network, (runtime as pst.Runtime).specVersion);

        if (pallets) {
          pallets.forEach((pallet) => {
            this.eventFilters.set(pallet, events ? events.filter((event) => pallet.pallet === event.pallet).sort() : []);
          });
          this.cd.markForCheck();
        }
      });
  }


  createGetItemsRequest(pageKey?: string): Promise<pst.ListResponse<pst.Event>> {
=======
  createGetItemsRequest(pageKey?: string, blockLimitOffset?: number): Promise<pst.ListResponse<pst.Event>> {
>>>>>>> 28f79849
    return this.pa.run(this.network).polkascan.chain.getEvents(
      this.filters,
      this.listSize,
      pageKey,
      blockLimitOffset
    );
  }


  createNewItemSubscription(handleItemFn: (item: pst.Event) => void): Promise<() => void> {
    return this.pa.run(this.network).polkascan.chain.subscribeNewEvent(
      this.filters,
      handleItemFn
    );
  }


  sortCompareFn(a: pst.Event, b: pst.Event): number {
    return b.blockNumber - a.blockNumber || b.eventIdx - a.eventIdx;
  }


  equalityCompareFn(a: pst.Event, b: pst.Event): boolean {
    return a.blockNumber === b.blockNumber && a.eventIdx === b.eventIdx;
  }


  get filters(): any {
    const filters: any = {};
    if (this.palletControl.value) {
      filters.eventModule = this.palletControl.value;
    }
    if (this.eventNameControl.value) {
      filters.eventName = this.eventNameControl.value;
    }
    if (this.specVersionControl.value) {
      filters.specVersion = this.specVersionControl.value;
    }
    if (this.dateRangeBeginControl.value) {
      filters.dateRangeBegin = this.dateRangeBeginControl.value;
    }
    const dateRangeEnd = this.dateRangeEndControl.value;
    if (dateRangeEnd) {
      // Add an entire day (minus 1 millisecond), so it will become inclusive.
      filters.dateRangeEnd = new Date(dateRangeEnd.getTime() + 24 * 60 * 60 * 1000 - 1);
    }
    if (this.blockRangeBeginControl.value) {
      filters.blockRangeBegin = this.blockRangeBeginControl.value;
    }
    if (this.blockRangeEndControl.value) {
      filters.blockRangeEnd = this.blockRangeEndControl.value;
    }

    return filters;
  }


  track(i: any, event: pst.Event): string {
    return `${event.blockNumber}-${event.eventIdx}`;
  }
}<|MERGE_RESOLUTION|>--- conflicted
+++ resolved
@@ -235,7 +235,6 @@
   }
 
 
-<<<<<<< HEAD
   loadEventFilters(network: string, specVersion?: number): void {
     this.rs.getRuntime(network, specVersion)
       .pipe(
@@ -257,10 +256,7 @@
   }
 
 
-  createGetItemsRequest(pageKey?: string): Promise<pst.ListResponse<pst.Event>> {
-=======
   createGetItemsRequest(pageKey?: string, blockLimitOffset?: number): Promise<pst.ListResponse<pst.Event>> {
->>>>>>> 28f79849
     return this.pa.run(this.network).polkascan.chain.getEvents(
       this.filters,
       this.listSize,
