--- conflicted
+++ resolved
@@ -31,13 +31,10 @@
 import { MatDividerModule } from '@angular/material/divider';
 import { MatTabsModule } from '@angular/material/tabs';
 import { MatSelectModule } from '@angular/material/select';
-<<<<<<< HEAD
 import { MatDatepickerModule } from '@angular/material/datepicker';
 import { MatInputModule } from '@angular/material/input';
 import { MatNativeDateModule } from '@angular/material/core';
-=======
 import { MatIconModule } from '@angular/material/icon';
->>>>>>> 28f79849
 
 
 @NgModule({
@@ -54,13 +51,10 @@
     MatProgressBarModule,
     MatDividerModule,
     MatTabsModule,
-<<<<<<< HEAD
     MatDatepickerModule,
     MatNativeDateModule,
-    MatInputModule
-=======
+    MatInputModule,
     MatIconModule
->>>>>>> 28f79849
   ]
 })
 export class ExtrinsicModule { }