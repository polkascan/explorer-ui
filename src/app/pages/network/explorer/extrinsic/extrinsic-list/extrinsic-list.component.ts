--- conflicted
+++ resolved
@@ -245,7 +245,6 @@
   }
 
 
-<<<<<<< HEAD
   loadExtrinsicsFilters(network: string, specVersion?: number): void {
     this.rs.getRuntime(network, specVersion)
       .pipe(
@@ -267,10 +266,7 @@
   }
 
 
-  createGetItemsRequest(pageKey?: string): Promise<pst.ListResponse<pst.Extrinsic>> {
-=======
   createGetItemsRequest(pageKey?: string, blockLimitOffset?: number): Promise<pst.ListResponse<pst.Extrinsic>> {
->>>>>>> 28f79849
     return this.pa.run(this.network).polkascan.chain.getExtrinsics(
       this.filters,
       this.listSize,
