--- conflicted
+++ resolved
@@ -24,11 +24,7 @@
           git submodule sync --recursive
           git -c "http.extraheader=$auth_header" -c protocol.version=2 submodule update --init --force --recursive --depth=1
 
-<<<<<<< HEAD
-      - name: Create dummy config
-=======
       - name: Create dummy config 
->>>>>>> d4dda76d
         run:  echo '{}' > src/assets/config.json
         
       - name: Build the Docker image
